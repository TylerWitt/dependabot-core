# frozen_string_literal: true

require "excon"
require "gitlab"
require "dependabot/clients/github_with_retries"
require "dependabot/clients/gitlab_with_retries"
require "dependabot/clients/bitbucket_with_retries"
require "dependabot/metadata_finders"
require "dependabot/errors"
require "dependabot/utils"
require "dependabot/source"
require "dependabot/dependency"
require "dependabot/git_metadata_fetcher"
module Dependabot
  class GitCommitChecker
    VERSION_REGEX = /
      (?<version>
        (?<=^v)[0-9]+(?:\-[a-z0-9]+)?
        |
        [0-9]+\.[0-9]+(?:\.[a-z0-9\-]+)*
      )$
    /ix.freeze

    def initialize(dependency:, credentials:,
                   ignored_versions: [], raise_on_ignored: false,
                   requirement_class: nil, version_class: nil)
      @dependency = dependency
      @credentials = credentials
      @ignored_versions = ignored_versions
      @raise_on_ignored = raise_on_ignored
      @requirement_class = requirement_class
      @version_class = version_class
    end

    def git_dependency?
      return false if dependency_source_details.nil?

      dependency_source_details.fetch(:type) == "git"
    end

    def pinned?
      raise "Not a git dependency!" unless git_dependency?

      ref = dependency_source_details.fetch(:ref)
      branch = dependency_source_details.fetch(:branch)

      return false if ref.nil?
      return false if branch == ref
      return true if branch
      return true if dependency.version&.start_with?(ref)

      # Check the specified `ref` isn't actually a branch
      !local_upload_pack.match?("refs/heads/#{ref}")
    end

    def pinned_ref_looks_like_version?
      return false unless pinned?

      dependency_source_details.fetch(:ref).match?(VERSION_REGEX)
    end

    def pinned_ref_looks_like_commit_sha?
      ref = dependency_source_details.fetch(:ref)
      return false unless ref&.match?(/^[0-9a-f]{6,40}$/)

      return false unless pinned?

      local_repo_git_metadata_fetcher.head_commit_for_ref(ref).nil?
    end

    def branch_or_ref_in_release?(version)
      pinned_ref_in_release?(version) || branch_behind_release?(version)
    end

    def head_commit_for_current_branch
      ref = ref_or_branch || "HEAD"

      if pinned?
        return dependency.version ||
               local_repo_git_metadata_fetcher.head_commit_for_ref(ref)
      end

      sha = local_repo_git_metadata_fetcher.head_commit_for_ref(ref)
      return sha if sha

      raise Dependabot::GitDependencyReferenceNotFound, dependency.name
    end

    # rubocop:disable Metrics/PerceivedComplexity
    # rubocop:disable Metrics/AbcSize
    def local_tag_for_latest_version
      tags =
        local_tags.
        select { |t| version_tag?(t.name) && matches_existing_prefix?(t.name) }
      filtered = tags.
                 reject { |t| tag_included_in_ignore_requirements?(t) }
      if @raise_on_ignored && filter_lower_versions(filtered).empty? && filter_lower_versions(tags).any?
        raise Dependabot::AllVersionsIgnored
      end

      tag = filtered.
            reject { |t| tag_is_prerelease?(t) && !wants_prerelease? }.
            max_by do |t|
              version = t.name.match(VERSION_REGEX).named_captures.
                        fetch("version")
              version_class.new(version)
            end

      return unless tag

      version = tag.name.match(VERSION_REGEX).named_captures.fetch("version")
      {
        tag: tag.name,
        version: version_class.new(version),
        commit_sha: tag.commit_sha,
        tag_sha: tag.tag_sha
      }
    end
    # rubocop:enable Metrics/AbcSize
    # rubocop:enable Metrics/PerceivedComplexity

<<<<<<< HEAD
    def current_version
      return unless dependency.version && version_tag?(dependency.version)

      version = dependency.version.match(VERSION_REGEX).named_captures.fetch("version")
      version_class.new(version)
    end

    def filter_lower_versions(tags)
      return tags unless current_version

      versions = tags.map do |t|
        version = t.name.match(VERSION_REGEX).named_captures.fetch("version")
        version_class.new(version)
      end

      versions.select do |version|
        version > current_version
      end
=======
    def local_tag_for_pinned_version
      return unless pinned?

      ref = dependency_source_details.fetch(:ref)
      tags = local_tags.select { |t| t.commit_sha == ref && version_class.correct?(t.name) }.
             sort_by { |t| version_class.new(t.name) }
      return if tags.empty?

      tags[-1].name
>>>>>>> f655347a
    end

    def git_repo_reachable?
      local_upload_pack
      true
    rescue Dependabot::GitDependenciesNotReachable
      false
    end

    private

    attr_reader :dependency, :credentials, :ignored_versions

    def pinned_ref_in_release?(version)
      raise "Not a git dependency!" unless git_dependency?

      return false unless pinned?
      return false if listing_source_url.nil?

      tag = listing_tag_for_version(version.to_s)
      return false unless tag

      commit_included_in_tag?(
        commit: dependency_source_details.fetch(:ref),
        tag: tag,
        allow_identical: true
      )
    end

    def branch_behind_release?(version)
      raise "Not a git dependency!" unless git_dependency?

      return false if ref_or_branch.nil?
      return false if listing_source_url.nil?

      tag = listing_tag_for_version(version.to_s)
      return false unless tag

      # Check if behind, excluding the case where it's identical, because
      # we normally wouldn't switch you from tracking master to a release.
      commit_included_in_tag?(
        commit: ref_or_branch,
        tag: tag,
        allow_identical: false
      )
    end

    def local_upload_pack
      local_repo_git_metadata_fetcher.upload_pack
    end

    def local_tags
      tags = local_repo_git_metadata_fetcher.tags

      if dependency_source_details&.fetch(:ref, nil)&.start_with?("tags/")
        tags = tags.map do |tag|
          tag.dup.tap { |t| t.name = "tags/#{tag.name}" }
        end
      end

      tags
    end

    def commit_included_in_tag?(tag:, commit:, allow_identical: false)
      status =
        case Source.from_url(listing_source_url)&.provider
        when "github" then github_commit_comparison_status(tag, commit)
        when "gitlab" then gitlab_commit_comparison_status(tag, commit)
        when "bitbucket" then bitbucket_commit_comparison_status(tag, commit)
        else raise "Unknown source"
        end

      return true if status == "behind"

      allow_identical && status == "identical"
    rescue Octokit::NotFound, Gitlab::Error::NotFound,
           Clients::Bitbucket::NotFound,
           Octokit::InternalServerError
      false
    end

    def github_commit_comparison_status(ref1, ref2)
      client = Clients::GithubWithRetries.
               for_github_dot_com(credentials: credentials)

      client.compare(listing_source_repo, ref1, ref2).status
    end

    def gitlab_commit_comparison_status(ref1, ref2)
      client = Clients::GitlabWithRetries.
               for_gitlab_dot_com(credentials: credentials)

      comparison = client.compare(listing_source_repo, ref1, ref2)

      if comparison.commits.none? then "behind"
      elsif comparison.compare_same_ref then "identical"
      else "ahead"
      end
    end

    def bitbucket_commit_comparison_status(ref1, ref2)
      url = "https://api.bitbucket.org/2.0/repositories/"\
            "#{listing_source_repo}/commits/?"\
            "include=#{ref2}&exclude=#{ref1}"

      client = Clients::BitbucketWithRetries.
               for_bitbucket_dot_org(credentials: credentials)

      response = client.get(url)

      # Conservatively assume that ref2 is ahead in the equality case, of
      # if we get an unexpected format (e.g., due to a 404)
      if JSON.parse(response.body).fetch("values", ["x"]).none? then "behind"
      else "ahead"
      end
    end

    def dependency_source_details
      sources =
        dependency.requirements.map { |r| r.fetch(:source) }.uniq.compact

      return sources.first if sources.count <= 1

      # If there are multiple source types, or multiple source URLs, then it's
      # unclear how we should proceed
      if sources.map { |s| [s.fetch(:type), s.fetch(:url, nil)] }.uniq.count > 1
        raise "Multiple sources! #{sources.join(', ')}"
      end

      # Otherwise it's reasonable to take the first source and use that. This
      # will happen if we have multiple git sources with difference references
      # specified. In that case it's fine to update them all.
      sources.first
    end

    def ref_or_branch
      dependency_source_details.fetch(:ref) ||
        dependency_source_details.fetch(:branch)
    end

    def version_tag?(tag)
      tag.match?(VERSION_REGEX)
    end

    def matches_existing_prefix?(tag)
      return true unless ref_or_branch&.match?(VERSION_REGEX)

      ref_or_branch.gsub(VERSION_REGEX, "").gsub(/v$/i, "") ==
        tag.gsub(VERSION_REGEX, "").gsub(/v$/i, "")
    end

    def listing_source_url
      @listing_source_url ||=
        begin
          # Remove the git source, so the metadata finder looks on the
          # registry
          candidate_dep = Dependency.new(
            name: dependency.name,
            version: dependency.version,
            requirements: [],
            package_manager: dependency.package_manager
          )

          MetadataFinders.
            for_package_manager(dependency.package_manager).
            new(dependency: candidate_dep, credentials: credentials).
            source_url
        end
    end

    def listing_source_repo
      return unless listing_source_url

      Source.from_url(listing_source_url)&.repo
    end

    def listing_tag_for_version(version)
      listing_tags.
        find { |t| t.name =~ /(?:[^0-9\.]|\A)#{Regexp.escape(version)}\z/ }&.
        name
    end

    def listing_tags
      return [] unless listing_source_url

      tags = listing_repo_git_metadata_fetcher.tags

      if dependency_source_details&.fetch(:ref, nil)&.start_with?("tags/")
        tags = tags.map do |tag|
          tag.dup.tap { |t| t.name = "tags/#{tag.name}" }
        end
      end

      tags
    rescue GitDependenciesNotReachable
      []
    end

    def listing_upload_pack
      return unless listing_source_url

      listing_repo_git_metadata_fetcher.upload_pack
    end

    def ignore_requirements
      ignored_versions.flat_map { |req| requirement_class.requirements_array(req) }
    end

    def wants_prerelease?
      return false unless dependency_source_details&.fetch(:ref, nil)
      return false unless pinned_ref_looks_like_version?

      version = dependency_source_details.fetch(:ref).match(VERSION_REGEX).
                named_captures.fetch("version")
      version_class.new(version).prerelease?
    end

    def tag_included_in_ignore_requirements?(tag)
      version = tag.name.match(VERSION_REGEX).named_captures.fetch("version")
      ignore_requirements.any? { |r| r.satisfied_by?(version_class.new(version)) }
    end

    def tag_is_prerelease?(tag)
      version = tag.name.match(VERSION_REGEX).named_captures.fetch("version")
      version_class.new(version).prerelease?
    end

    def version_class
      return @version_class if @version_class

      Utils.version_class_for_package_manager(dependency.package_manager)
    end

    def requirement_class
      return @requirement_class if @requirement_class

      Utils.requirement_class_for_package_manager(dependency.package_manager)
    end

    def local_repo_git_metadata_fetcher
      @local_repo_git_metadata_fetcher ||=
        GitMetadataFetcher.new(
          url: dependency_source_details.fetch(:url),
          credentials: credentials
        )
    end

    def listing_repo_git_metadata_fetcher
      @listing_repo_git_metadata_fetcher ||=
        GitMetadataFetcher.new(
          url: listing_source_url,
          credentials: credentials
        )
    end
  end
end<|MERGE_RESOLUTION|>--- conflicted
+++ resolved
@@ -119,7 +119,6 @@
     # rubocop:enable Metrics/AbcSize
     # rubocop:enable Metrics/PerceivedComplexity
 
-<<<<<<< HEAD
     def current_version
       return unless dependency.version && version_tag?(dependency.version)
 
@@ -138,7 +137,8 @@
       versions.select do |version|
         version > current_version
       end
-=======
+    end
+
     def local_tag_for_pinned_version
       return unless pinned?
 
@@ -148,7 +148,6 @@
       return if tags.empty?
 
       tags[-1].name
->>>>>>> f655347a
     end
 
     def git_repo_reachable?
